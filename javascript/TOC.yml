- name: Azure for JavaScript & Node.js developers
  href: index.yml
  items:
  - name: Overview
    items:
    - name: Azure modules 
      href: overview.md
  - name: Quickstarts
    expanded: true
    items:
    - name: App hosting
      items:
      - name: Static sites
        href: https://code.visualstudio.com/tutorials/static-website/getting-started
      - name: Web apps and APIs
        href: https://code.visualstudio.com/tutorials/app-service-extension/getting-started
      - name: Serverless 
        href: https://code.visualstudio.com/tutorials/functions-extension/getting-started
      - name: Docker
        href: https://code.visualstudio.com/tutorials/docker-extension/getting-started 
      - name: Kubernetes
        href: /azure/aks/kubernetes-walkthrough?toc=/azure/javascript/toc.json&bc=/azure/javascript/breadcrumb/toc.json
      - name: Linux VMs
<<<<<<< HEAD
        href: /azure/virtual-machines/linux/quick-create-cli?toc=/azure/javascript/toc.json&bc=/azure/javascript/breadcrumb/toc.json
=======
        href: https://docs.microsoft.com/azure/virtual-machines/linux/quick-create-cli
        maintainContext: true
    - name: Azure SDK
      href: node-sdk-azure-get-started.md
    - name: Continuous Deployment and DevOps
      items:
      - name: Azure Devops
        href: https://docs.microsoft.com/azure/devops-project/azure-devops-project-nodejs
        maintainContext: true
      - name: GitHub Actions
        href: https://css-tricks.com/introducing-github-actions/
      - name: Continuous Integration
        href: https://docs.microsoft.com/azure/devops-project/azure-devops-project-nodejs
    - name: Debugging and diagnostics
      items:
      - name: Remote debugging for Azure App Service
        href: https://code.visualstudio.com/docs/azure/remote-debugging
      - name: Log Points in VS Code for Azure App Service
        href: https://code.visualstudio.com/blogs/2018/07/12/introducing-logpoints-and-auto-attach
      - name: Debug local Node.js apps in VS Code
        href: https://code.visualstudio.com/docs/nodejs/nodejs-debugging
    - name: Tools and extensions
      href: node-azure-tools.md
>>>>>>> 4e61b05a
    - name: Store data
      items:
      - name: Blob storage
        href: /azure/storage/blobs/storage-quickstart-blobs-nodejs?toc=/azure/javascript/toc.json&bc=/azure/javascript/breadcrumb/toc.json
      - name: SQL Database
        href: /azure/sql-database/sql-database-connect-query-nodejs?toc=/azure/javascript/toc.json&bc=/azure/javascript/breadcrumb/toc.json
      - name: Cosmos DB
        href: /azure/cosmos-db/create-mongodb-nodejs?toc=/azure/javascript/toc.json&bc=/azure/javascript/breadcrumb/toc.json
      - name: Redis Cache
        href: /azure/redis-cache/cache-nodejs-get-started?toc=/azure/javascript/toc.json&bc=/azure/javascript/breadcrumb/toc.json
      - name: PostgreSQL
        href: /azure/postgresql/connect-nodejs?toc=/azure/javascript/toc.json&bc=/azure/javascript/breadcrumb/toc.json
      - name: MySQL
        href: /azure/mysql/connect-nodejs?toc=/azure/javascript/toc.json&bc=/azure/javascript/breadcrumb/toc.json
    - name: Security and authentication
      items:
      - name: Azure Active Directory
        href: /azure/active-directory/develop/active-directory-devquickstarts-webapi-nodejs?toc=/azure/javascript/toc.json&bc=/azure/javascript/breadcrumb/toc.json
      - name: Azure AD B2C
        href: /azure/active-directory-b2c/active-directory-b2c-devquickstarts-web-node?toc=/azure/javascript/toc.json&bc=/azure/javascript/breadcrumb/toc.json
      - name: Key Vault
        href: /azure/key-vault/quick-create-cli?toc=/azure/javascript/toc.json&bc=/azure/javascript/breadcrumb/toc.json
    - name: Monitoring and logging
      items:
      - name: Application Insights
        href: /azure/application-insights/app-insights-nodejs-quick-start?toc=/azure/javascript/toc.json&bc=/azure/javascript/breadcrumb/toc.json
      - name: Log Analytics
        href: /azure/log-analytics/log-analytics-quick-collect-linux-computer?toc=/azure/javascript/toc.json&bc=/azure/javascript/breadcrumb/toc.json
      - name: Azure Monitor
<<<<<<< HEAD
        href: /azure/monitoring-and-diagnostics?toc=/azure/javascript/toc.json&bc=/azure/javascript/breadcrumb/toc.json
    - name: Debugging and diagnostics
      items:
      - name: Remote debugging for Azure App Service
        href: https://code.visualstudio.com/docs/azure/remote-debugging
      - name: Log Points in VS Code for Azure App Service
        href: https://code.visualstudio.com/blogs/2018/07/12/introducing-logpoints-and-auto-attach
      - name: Debug local Node.js apps in VS Code
        href: https://code.visualstudio.com/docs/nodejs/nodejs-debugging
=======
        href: https://docs.microsoft.com/azure/monitoring-and-diagnostics/
>>>>>>> 4e61b05a
    - name: Messaging and integration
      items: 
      - name: Event Grid
        href: /azure/event-grid/custom-event-quickstart?toc=/azure/javascript/toc.json&bc=/azure/javascript/breadcrumb/toc.json
      - name: Service Bus
        href: /azure/service-bus-messaging/service-bus-nodejs-how-to-use-queues?toc=/azure/javascript/toc.json&bc=/azure/javascript/breadcrumb/toc.json
      - name: Queue storage
        href: /azure/storage/queues/storage-nodejs-how-to-use-queues?toc=/azure/javascript/toc.json&bc=/azure/javascript/breadcrumb/toc.json
    - name: IoT
      items:
      - name: IoT Hub
        href: /azure/iot-hub/iot-hub-node-node-getstarted?toc=/azure/javascript/toc.json&bc=/azure/javascript/breadcrumb/toc.json
      - name: Big data streaming
        href: /azure/iot-hub/iot-hub-node-node-getstarted?toc=/azure/javascript/toc.json&bc=/azure/javascript/breadcrumb/toc.json
    - name: Cognitive Services
      items: 
      - name: Text Analytics
        href: /azure/cognitive-services/text-analytics/quickstarts/nodejs?toc=/azure/javascript/toc.json&bc=/azure/javascript/breadcrumb/toc.json
      - name: Computer Vision
        href: /azure/cognitive-services/Computer-vision/Quickstarts/node-analyze?toc=/azure/javascript/toc.json&bc=/azure/javascript/breadcrumb/toc.json
      - name: Speech recognition
<<<<<<< HEAD
        href: /azure/cognitive-services/speech-service/get-started?toc=/azure/javascript/toc.json&bc=/azure/javascript/breadcrumb/toc.json
    - name: Continuous Deployment and DevOps
      items:
      - name: Azure Devops
        href: /azure/devops-project/azure-devops-project-nodejs?toc=/azure/javascript/toc.json&bc=/azure/javascript/breadcrumb/toc.json
      - name: GitHub Actions
        href: https://css-tricks.com/introducing-github-actions/
      - name: Continuous Integration
        href: /azure/devops-project/azure-devops-project-nodejs?toc=/azure/javascript/toc.json&bc=/azure/javascript/breadcrumb/toc.json
=======
        href: https://docs.microsoft.com/en-us/azure/cognitive-services/speech-service/get-started
        maintainContext: true
>>>>>>> 4e61b05a
  - name: How-To guides
    items:
    - name: Deploy with Visual Studio Code
      href: node-howto-e2e.md
    - name: Create a REST API 
      href: /azure/app-service-api/app-service-api-nodejs-api-app?toc=/azure/javascript/toc.json&bc=/azure/javascript/breadcrumb/toc.json
  - name: Samples
    items: 
    - name: Compute
      href: node-samples-services-compute.md
    - name: Databases
      href: node-samples-services-database.md
    - name: Storage
      href: node-samples-services-storage.md
    - name: Messaging + IoT
      href: node-samples-services-iot.md
    - name: Web + Mobile
      href: node-samples-services-web-and-mobile.md
    - name: Security + Identity
      href: node-samples-services-security-and-identity.md
    - name: Billing
      href: node-samples-services-billing.md
  - name: Reference
    href: /javascript/api/?view=azure-node-latest<|MERGE_RESOLUTION|>--- conflicted
+++ resolved
@@ -21,22 +21,17 @@
       - name: Kubernetes
         href: /azure/aks/kubernetes-walkthrough?toc=/azure/javascript/toc.json&bc=/azure/javascript/breadcrumb/toc.json
       - name: Linux VMs
-<<<<<<< HEAD
         href: /azure/virtual-machines/linux/quick-create-cli?toc=/azure/javascript/toc.json&bc=/azure/javascript/breadcrumb/toc.json
-=======
-        href: https://docs.microsoft.com/azure/virtual-machines/linux/quick-create-cli
-        maintainContext: true
     - name: Azure SDK
       href: node-sdk-azure-get-started.md
     - name: Continuous Deployment and DevOps
       items:
       - name: Azure Devops
-        href: https://docs.microsoft.com/azure/devops-project/azure-devops-project-nodejs
-        maintainContext: true
+        href: /azure/devops-project/azure-devops-project-nodejs?toc=/azure/javascript/toc.json&bc=/azure/javascript/breadcrumb/toc.json
       - name: GitHub Actions
         href: https://css-tricks.com/introducing-github-actions/
       - name: Continuous Integration
-        href: https://docs.microsoft.com/azure/devops-project/azure-devops-project-nodejs
+        href: /azure/devops-project/azure-devops-project-nodejs?toc=/azure/javascript/toc.json&bc=/azure/javascript/breadcrumb/toc.json
     - name: Debugging and diagnostics
       items:
       - name: Remote debugging for Azure App Service
@@ -47,7 +42,6 @@
         href: https://code.visualstudio.com/docs/nodejs/nodejs-debugging
     - name: Tools and extensions
       href: node-azure-tools.md
->>>>>>> 4e61b05a
     - name: Store data
       items:
       - name: Blob storage
@@ -77,19 +71,7 @@
       - name: Log Analytics
         href: /azure/log-analytics/log-analytics-quick-collect-linux-computer?toc=/azure/javascript/toc.json&bc=/azure/javascript/breadcrumb/toc.json
       - name: Azure Monitor
-<<<<<<< HEAD
         href: /azure/monitoring-and-diagnostics?toc=/azure/javascript/toc.json&bc=/azure/javascript/breadcrumb/toc.json
-    - name: Debugging and diagnostics
-      items:
-      - name: Remote debugging for Azure App Service
-        href: https://code.visualstudio.com/docs/azure/remote-debugging
-      - name: Log Points in VS Code for Azure App Service
-        href: https://code.visualstudio.com/blogs/2018/07/12/introducing-logpoints-and-auto-attach
-      - name: Debug local Node.js apps in VS Code
-        href: https://code.visualstudio.com/docs/nodejs/nodejs-debugging
-=======
-        href: https://docs.microsoft.com/azure/monitoring-and-diagnostics/
->>>>>>> 4e61b05a
     - name: Messaging and integration
       items: 
       - name: Event Grid
@@ -111,20 +93,7 @@
       - name: Computer Vision
         href: /azure/cognitive-services/Computer-vision/Quickstarts/node-analyze?toc=/azure/javascript/toc.json&bc=/azure/javascript/breadcrumb/toc.json
       - name: Speech recognition
-<<<<<<< HEAD
         href: /azure/cognitive-services/speech-service/get-started?toc=/azure/javascript/toc.json&bc=/azure/javascript/breadcrumb/toc.json
-    - name: Continuous Deployment and DevOps
-      items:
-      - name: Azure Devops
-        href: /azure/devops-project/azure-devops-project-nodejs?toc=/azure/javascript/toc.json&bc=/azure/javascript/breadcrumb/toc.json
-      - name: GitHub Actions
-        href: https://css-tricks.com/introducing-github-actions/
-      - name: Continuous Integration
-        href: /azure/devops-project/azure-devops-project-nodejs?toc=/azure/javascript/toc.json&bc=/azure/javascript/breadcrumb/toc.json
-=======
-        href: https://docs.microsoft.com/en-us/azure/cognitive-services/speech-service/get-started
-        maintainContext: true
->>>>>>> 4e61b05a
   - name: How-To guides
     items:
     - name: Deploy with Visual Studio Code
