--- conflicted
+++ resolved
@@ -14,250 +14,6 @@
   ms.author: sttramer
   ms.date: 09/15/2019
   ms.topic: landing-page
-<<<<<<< HEAD
-  featureFlags:
-  - clicktale
-  ms.technology: azure
-  ms.devlang: nodejs
-  ms.service: multiple
-sections:
-- items:
-  - type: list
-    style: cards
-    className: cardsM
-    columns: 3
-    items:
-    - href: https://aka.ms/try-azure-node
-      html: <p>Deploy your first app in a free sandbox environment on Azure App Service</p>
-      image:
-        src: /media/common/i_get-started.svg
-      title: Deploy your first Node.js sample app
-- title: Choose the right scalable hosting for your app
-  items:
-  - type: list
-    style: cards
-    className: cardsM
-    columns: 3
-    items:
-    - title: Static Web Apps, SPAs and Progressive Web Apps
-      html: <p>Deploy static apps built with frameworks like React, Angular, and Vue on Azure Storage</p>
-      href: tutorial-vscode-static-website-node-01.md
-      image:
-        src: /media/logos/logo_React.svg
-    - title: Serverless Apps and APIs
-      href: tutorial-vscode-serverless-node-01.md
-      html: <p>Deploy serverless apps and APIs written in JavaScript on Azure Functions</p>
-      image:
-        src: /azure/media/index/azurefunctions.svg
-    - title: Full-stack Node.js-powered Web Apps and APIs
-      html: <p>Deploy full-stack node.js web apps and APIs built with frameworks like Express on Azure App Service</p>
-      href: tutorial-vscode-azure-app-service-node-01.md
-      image:
-        src: /media/logos/logo_vs-code.svg
-    - title: Containerized Apps and Microservices with Docker
-      html: <p>Deploy containerized apps and microservices using Docker containers on Azure App Service</p>
-      href: tutorial-vscode-docker-node-01.md
-      image:
-        src: /azure/docker/media/docker.png
-- title: Azure SDK for Node.js
-  items:
-  - type: list
-    style: cards
-    className: cardsM
-    columns: 3
-    items:
-    - href: /javascript/api/overview/azure/
-      html: <p>Complete reference docs for the Azure SDK</p>
-      image: 
-        src: /media/common/i_api-reference.svg
-      title: Reference 
-    - href: https://azure.microsoft.com/en-us/resources/samples/?sort=0&platform=nodejs
-      html: <p>Sample GitHub repos for the Azure SDK</p>
-      image: 
-        src: /media/common/i_code-samples.svg
-      title: SDK Samples
-- title: Continuous Deployment and DevOps
-  items:
-  - type: list
-    style: cards
-    className: cardsM
-    columns: 3
-    items:
-    - title: Azure DevOps Projects
-      href: /azure/devops-project/azure-devops-project-nodejs?toc=/azure/javascript/toc.json&bc=/azure/javascript/breadcrumb/toc.json
-      html: <p>Build and deploy apps from your Azure DevOps Project</p>
-      image:
-        src: /media/logos/logo_vs-team-services.svg
-    - title: GitHub Actions 
-      href: https://azure.microsoft.com/resources/videos/azure-friday-deploy-to-azure-using-github-actions
-      html: <p>Build and deploy apps to Azure from GitHub Actions</p>
-      image:
-        src: /media/logos/logo_octokitty.svg
-    - title: Continuous Integration
-      href: /vsts/build-release/apps/cd/azure/azure-devops-project-nodejs?toc=/azure/javascript/toc.json&bc=/azure/javascript/breadcrumb/toc.json
-      html: <p>Add Jenkins, CircleCI, or Travis to manage builds</p>
-      image:
-        src: /media/common/i_scrum.svg
-- title: Find and fix bugs with debugging and diagnostic tools
-  items:
-  - type: list
-    style: cards
-    className: cardsM
-    columns: 3
-    items:
-    - title: Remote debugging for Azure App Service
-      href: https://code.visualstudio.com/docs/azure/remote-debugging
-      html: <p>Attach a debugger to your test or production apps on Azure App Service</p>
-      image:
-        src: /media/common/i_debug.svg    
-    - title: Log Points in VS Code for Azure App Service
-      href: https://code.visualstudio.com/blogs/2018/07/12/introducing-logpoints-and-auto-attach
-      html: <p>Add log statements to Azure App Service apps without redeploying from VS Code</p>
-      image:
-        src: /media/common/i_tools.svg
-    - title: Debug local Node.js apps in VS Code 
-      href: https://code.visualstudio.com/docs/nodejs/nodejs-debugging
-      html: <p>Automatically attach the debugger to running processes</p>
-      image:
-        src: /media/logos/logo_vs-code.svg
-- title: Tools and extensions
-  items:
-  - type: list
-    style: cards
-    className: cardsM
-    columns: 3
-    items:
-    - href: https://code.visualstudio.com/docs/azure/extensions
-      html: <p>Use Azure directly from Visual Studio Code through extensions</p>
-      image: 
-        src: /media/logos/logo_vs-code.svg
-      title: Visual Studio Code
-    - href: /cli/azure
-      html: <p>Manage Azure resources from the command line</p>
-      image:
-        src: /azure/media/index/azure_dev-7.svg
-      title: Azure CLI 2.0
-- title: Store and manage data in files or databases
-  items:
-  - type: list
-    style: cards
-    className: cardsM
-    columns: 3
-    items:
-    - image:
-        src: /azure/media/index/Storage.svg
-      title: File Storage
-      html: <p>Store files securely in cloud storage</p>
-      href: /azure/storage/blobs/storage-quickstart-blobs-nodejs?toc=/azure/javascript/toc.json&bc=/azure/javascript/breadcrumb/toc.json
-    - href: /azure/cosmos-db/create-mongodb-nodejs?toc=/azure/javascript/toc.json&bc=/azure/javascript/breadcrumb/toc.json
-      title: MongoDB
-      html: <p>Use MongoDB and CosmosDB in your apps</p>
-      image:
-        src: /azure/media/index/cosmosdb.svg
-    - image:
-        src: /azure/media/index/RedisCache.svg
-      title: Redis Cache
-      html: <p>Read and write data to a Redis in-memory data store</p>
-      href: /azure/redis-cache/cache-nodejs-get-started?toc=/azure/javascript/toc.json&bc=/azure/javascript/breadcrumb/toc.json
-    - image:
-        src: /azure/media/index/PostgreSQL.svg
-      title: PostgreSQL
-      html: <p>Create and manage a cloud Postgres database</p>
-      href: /azure/postgresql/connect-nodejs?toc=/azure/javascript/toc.json&bc=/azure/javascript/breadcrumb/toc.json
-    - image:
-        src: /azure/media/index/MySQL.SVG
-      title: MySQL
-      html: <p>Create and manage a cloud MySQL database</p>
-      href: /azure/mysql/connect-nodejs?toc=/azure/javascript/toc.json&bc=/azure/javascript/breadcrumb/toc.json
-    - image:
-        src: /azure/media/index/SQLDatabase.svg
-      title: Azure SQL Database
-      html: <p>Create and manage a cloud SQL database</p>
-      href: /azure/sql-database/sql-database-connect-query-nodejs?toc=/azure/javascript/toc.json&bc=/azure/javascript/breadcrumb/toc.json
-- title: Secure apps and resources with authentication and authorization
-  items:
-  - type: list
-    style: cards
-    className: cardsM
-    columns: 3
-    items:
-    - href: /azure/active-directory/develop/quickstart-v1-nodejs-webapi?toc=/azure/javascript/toc.json&bc=/azure/javascript/breadcrumb/toc.json
-      html: <p>Authenticate users with Passport strategies</p>
-      image:
-        src: /azure/media/index/ActiveDirectory.svg
-      title: Active Directory
-    - href: /azure/key-vault/quick-create-cli?toc=/azure/javascript/toc.json&bc=/azure/javascript/breadcrumb/toc.json
-      html: <p>Securely store API keys and secrets in your apps</p>
-      image:
-        src: /azure/media/index/KeyVault.svg
-      title: Key Vault
-    - href: /azure/active-directory-b2c/active-directory-b2c-tutorials-spa?toc=/azure/javascript/toc.json&bc=/azure/javascript/breadcrumb/toc.json
-      html: <p>Use Passport and Azure AD to add sign-in to Facebook, Twitter, or GitHub to your web app</p>
-      image:
-        src: /azure/media/index/ActiveDirectory.svg
-      title: Active Directory B2C
-- title: Monitoring resource health and detect issues in your apps
-  items:
-  - type: list
-    style: cards
-    className: cardsM
-    columns: 3
-    items:
-    - href: /azure/azure-monitor/learn/nodejs-quick-start?toc=/azure/javascript/toc.json&bc=/azure/javascript/breadcrumb/toc.json
-      html: <p>Monitor requests and identify errors in your application</p>
-      image:
-        src: /azure/media/index/ApplicationInsights.svg
-      title: Application Insights
-    - href: /azure/azure-monitor/learn/quick-collect-linux-computer?toc=/azure/javascript/toc.json&bc=/azure/javascript/breadcrumb/toc.json
-      html: <p>Review data about your environment in a single location</p>
-      image:
-        src: /azure/media/index/operationsmanagementsuite.svg
-      title: Log Analytics
-    - href: /azure/azure-monitor/?toc=/azure/javascript/toc.json&bc=/azure/javascript/breadcrumb/toc.json
-      html: <p>Get detailed performance and utilization data</p>
-      image:
-        src: /azure/media/index/AzureMonitoring.svg
-      title: Azure Monitor
-- title: Manage and connect devices and apps with messaging
-  items:
-  - type: list
-    style: cards
-    className: cardsM
-    columns: 3
-    items:
-    - href: /azure/event-grid/custom-event-quickstart?toc=/azure/javascript/toc.json&bc=/azure/javascript/breadcrumb/toc.json
-      html: <p>Use HTTP-based event delivery to eliminate polling</p>
-      image:
-        src: /azure/media/index/azure_event_grid.svg
-      title: Event Grid 
-    - href: /azure/service-bus-messaging/service-bus-nodejs-how-to-use-queues?toc=/azure/javascript/toc.json&bc=/azure/javascript/breadcrumb/toc.json
-      html: <p>Employ highly reliable messaging across services</p>
-      image:
-        src: /azure/media/index/IOT_edge_50.svg
-      title: Service Bus 
-    - href: /azure/storage/queues/storage-nodejs-how-to-use-queues?toc=/azure/javascript/toc.json&bc=/azure/javascript/breadcrumb/toc.json
-      html: <p>Use queues for highly scalable messaging</p>
-      image:
-        src: /media/common/i_sharepoint-list.svg
-      title: Queue storage
-- title: IoT
-  items:
-  - type: list
-    style: cards
-    className: cardsM
-    columns: 3
-    items:
-    - href: /azure/iot-hub/quickstart-control-device-node?toc=/azure/javascript/toc.json&bc=/azure/javascript/breadcrumb/toc.json
-      html: <p>Manage thousands of devices with IoT Hub</p>
-      image:
-        src: /azure/media/index/IOT_edge_50.svg
-      title: Connect and manage IoT devices 
-    - href: /azure/iot-hub/quickstart-send-telemetry-node?toc=/azure/javascript/toc.json&bc=/azure/javascript/breadcrumb/toc.json
-      html: <p>Use Event hub to collect billions of data points</p>
-      image:
-        src: /azure/media/index/EventHubs.svg
-      title: Big data streaming
-=======
 
 landingContent:
   - title: Get started with the Azure SDK for JavaScript
@@ -281,13 +37,13 @@
       - linkListType: quickstart
         links:
           - text: Deploy static web applications from Visual Studio Code
-            url: https://code.visualstudio.com/tutorials/static-website/getting-started
+            url: tutorial-vscode-static-website-node-01.md
+          - text: Deploy serverless applications with Azure Functions from Visual Studio Code
+            url: tutorial-vscode-serverless-node-01.md
           - text: Deploy full-stack Node.js applications from Visual Studio Code
-            url: https://code.visualstudio.com/tutorials/app-service-extension/getting-started
+            url: tutorial-vscode-azure-app-service-node-01.md
           - text: Deploy containerized applications from Visual Studio Code
-            url: https://code.visualstudio.com/tutorials/docker-extension/getting-started
-          - text: Deploy serverless applications with Azure Functions from Visual Studio Code
-            url: https://code.visualstudio.com/tutorials/functions-extension/getting-started
+            url: tutorial-vscode-docker-node-01.md
   - title: Build, deploy, and monitor applications with Azure
     linkLists:
       - linkListType: overview
@@ -329,5 +85,4 @@
       - linkListType: reference
         links:
           - text: Azure SDK for JavaScript API reference
-            url: /javascript/api/overview/azure/
->>>>>>> 8d481e9c
+            url: /javascript/api/overview/azure/