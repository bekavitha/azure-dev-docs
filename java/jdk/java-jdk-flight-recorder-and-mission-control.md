--- conflicted
+++ resolved
@@ -6,12 +6,9 @@
 ms.author: brendm 
 ms.date: 04/09/2019
 ms.devlang: java
-ms.topic: conceptual
-<<<<<<< HEAD
+ms.topic: concept
+ms.service: Azure
 ms.custom: seo-java-july2019
-=======
-ms.service: Azure 
->>>>>>> 8591e432
 ---
 # Using Java Flight Recorder (JFR) and Mission Control
 
