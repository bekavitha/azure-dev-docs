--- conflicted
+++ resolved
@@ -9,12 +9,9 @@
 ms.devlang: java
 ms.topic: conceptual
 ms.service: azure 
-<<<<<<< HEAD
-ms.custom: seo-java-september2019 
-=======
-ms.custom: seo-java-august2019
->>>>>>> 7b2bdcf6
+ms.custom: seo-java-august2019, seo-java-september2019
 ---
+
 # Use Docker with a Java Development Kit (JDK) for Azure 
 
 This article describes how to use Docker with a Java Development Kit (JDK) for Azure. Pre-built Docker images for Java 7, 8, and 11 are available through [Docker Hub](https://hub.docker.com/_/microsoft-java-se).
